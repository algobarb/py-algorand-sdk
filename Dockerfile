FROM python:3.7.7

# Copy SDK code into the container
RUN mkdir -p $HOME/py-algorand-sdk
COPY . $HOME/py-algorand-sdk
WORKDIR $HOME/py-algorand-sdk

<<<<<<< HEAD
RUN pip3 install git+https://github.com/algorand/py-algorand-sdk@evan/rekey -q \
    && pip3 install behave -q
=======
# SDK dependencies, and source version of behave with tag expression support
RUN pip3 install git+https://github.com/algorand/py-algorand-sdk/ -q \
    && pip install git+https://github.com/behave/behave -q
>>>>>>> 701284fd

# Run integration tests
CMD ["/bin/bash", "-c", "make unit && make integration"]
<|MERGE_RESOLUTION|>--- conflicted
+++ resolved
@@ -5,14 +5,9 @@
 COPY . $HOME/py-algorand-sdk
 WORKDIR $HOME/py-algorand-sdk
 
-<<<<<<< HEAD
-RUN pip3 install git+https://github.com/algorand/py-algorand-sdk@evan/rekey -q \
-    && pip3 install behave -q
-=======
 # SDK dependencies, and source version of behave with tag expression support
 RUN pip3 install git+https://github.com/algorand/py-algorand-sdk/ -q \
     && pip install git+https://github.com/behave/behave -q
->>>>>>> 701284fd
 
 # Run integration tests
 CMD ["/bin/bash", "-c", "make unit && make integration"]
